/**
 * The MIT License (MIT)
 *
 * Copyright (c) 2014-2016 Ioannis Moutsatsos, Bruno P. Kinoshita
 *
 * Permission is hereby granted, free of charge, to any person obtaining a copy
 * of this software and associated documentation files (the "Software"), to deal
 * in the Software without restriction, including without limitation the rights
 * to use, copy, modify, merge, publish, distribute, sublicense, and/or sell
 * copies of the Software, and to permit persons to whom the Software is
 * furnished to do so, subject to the following conditions:
 *
 * The above copyright notice and this permission notice shall be included in
 * all copies or substantial portions of the Software.
 *
 * THE SOFTWARE IS PROVIDED "AS IS", WITHOUT WARRANTY OF ANY KIND, EXPRESS OR
 * IMPLIED, INCLUDING BUT NOT LIMITED TO THE WARRANTIES OF MERCHANTABILITY,
 * FITNESS FOR A PARTICULAR PURPOSE AND NONINFRINGEMENT. IN NO EVENT SHALL THE
 * AUTHORS OR COPYRIGHT HOLDERS BE LIABLE FOR ANY CLAIM, DAMAGES OR OTHER
 * LIABILITY, WHETHER IN AN ACTION OF CONTRACT, TORT OR OTHERWISE, ARISING FROM,
 * OUT OF OR IN CONNECTION WITH THE SOFTWARE OR THE USE OR OTHER DEALINGS IN
 * THE SOFTWARE.
 */
'use strict';
jQuery.noConflict();
/**
 * <h2>Uno Choice Javascript module.</h2>
 *
 * <p>This Javascript module is used in Uno-Choice Plug-in, and was created to enable users to have different
 * types of parameters in Jenkins.</p>
 *
 * <p>In Jenkins parameters are used to customize Job variables. However, the range of parameters and their
 * features is limited. Specially in the UI, as for example, elements that are updated reacting to changes in
 * other elements (e.g. city and state combo boxes).</p>
 *
 * <p>This module <strong>depends on JQuery</strong> only.</p>
 *
 * @param $ jQuery global var
 * @author Bruno P. Kinoshita <brunodepaulak@yahoo.com.br>
 * @since 0.20
 */
var UnoChoice = UnoChoice || (function($) {
    // The final public object
    var instance = {};
    var SEPARATOR = '__LESEP__';
    var cascadeParameters = [];
    // Plug-in classes
    // --- Cascade Parameter
    /**
     * A parameter that references parameters.
     *
     * @param paramName parameter name
     * @param paramElement parameter HTML element
     * @param randomName randomName given to the parameter
     * @param proxy Stapler proxy object that references the CascadeChoiceParameter
     */
    /* public */ function CascadeParameter(paramName, paramElement, randomName, proxy) {
        this.paramName = paramName;
        this.paramElement = paramElement;
        this.randomName = randomName;
        this.proxy = proxy;
        this.referencedParameters = [];
        this.filterElement = null;
    }
    /**
     * Gets the parameter name.
     *
     * @return <code>String</code> parameter name
     */
    CascadeParameter.prototype.getParameterName = function() {
        return this.paramName;
    }
    /**
     * Gets the parameter HTML element.
     *
     * @return HTML element
     */
    CascadeParameter.prototype.getParameterElement = function() {
        return this.paramElement;
    }
    /**
     * Gets the array of referenced parameters.
     *
     * @return Array of the ReferencedParameter's
     */
    CascadeParameter.prototype.getReferencedParameters = function() {
        return this.referencedParameters;
    }
    /**
     * Gets the parameter random name.
     *
     * @return String parameter random name
     */
    CascadeParameter.prototype.getRandomName = function() {
        return this.randomName;
    }
    /**
     * Gets the filter element.
     *
     * @return FilterElement
     */
    CascadeParameter.prototype.getFilterElement = function() {
        return this.filterElement;
    }
    /**
     * Sets the filter element.
     *
     * @param e FilterElement
     */
    CascadeParameter.prototype.setFilterElement = function(e) {
        this.filterElement = e;
    }
    /**
     * Used to create the request string that will update the cascade parameter values. Returns a
     * String, with name=value for each referenced parameter.
     *
     * @return String with name=value for each referenced parameter
     */
    CascadeParameter.prototype.getReferencedParametersAsText = function() {
        var parameterValues = [];
        // get the parameters' values
        for (var j = 0; j < this.getReferencedParameters().length; j++) {
            var referencedParameter = this.getReferencedParameters()[j];
            var name = referencedParameter.getParameterName();
            var value = getParameterValue(referencedParameter.getParameterElement());
            parameterValues.push(name + '=' + value);
        }
        return parameterValues.join(SEPARATOR);
    }
    /**
     * Updates the CascadeParameter object.
     *
     * <p>Once this method gets called, it will call the Java code (using Stapler proxy),
     * that is responsible for updating the referenced parameter values. The Java method receives the value of
     * other referenced parameters.</p>
     *
     * <p>Then, we call the Java code again, now to decide the next values to be displayed. From here, the
     * flow gets split into several branches, one for each HTML element type supported (SELECT, INPUT, UL, etc).
     * Each HTML element gets rendered accordingly and events are triggered.</p>
     *
     * <p>In the last part of the method, before updating other elements, it checks for recursive calls. If
     * this parameter references itself, we need to avoid updating it forever.</p>
     *
     * @param avoidRecursion boolean flag to decide whether we want to permit self-reference parameters or not
     */
    CascadeParameter.prototype.update = function(avoidRecursion) {
        var parametersString = this.getReferencedParametersAsText(); // gets the array parameters, joined by , (e.g. a,b,c,d)
        console.log('Values retrieved from Referenced Parameters: ' + parametersString);
        // Update the CascadeChoiceParameter Map of parameters
        this.proxy.doUpdate(parametersString);
        // Now we get the updated choices, after the Groovy script is eval'd using the updated Map of parameters
        // The inner function is called with the response provided by Stapler. Then we update the HTML elements.
        var _self = this; // re-reference this to use within the inner function
        console.log('Calling Java server code to update HTML elements...');
        this.proxy.getChoicesForUI(function (t) {
            var choices = t.responseText;
            console.log('Values returned from server: ' + choices);
            var data = JSON.parse(choices);
            var newValues = data[0];
            var newKeys = data[1];
<<<<<<< HEAD
            var selectedElements = new Array();
            var disabledElements = new Array();
            // filter selected and disabled elements and create a matrix for selection and disabled
            // some elements may have key or values with the suffixes :selected and :disabled
=======
            var selectedElements = [];
            // filter selected elements and create a matrix for selection
            // some elements may have key or values with the suffix :selected
>>>>>>> e7b2b7d3
            // we want to remove these suffixes
            for (var i = 0; i < newValues.length; i++) {
                var newValue = String(newValues[i]);
                if (newValue && newValue.endsWith(':selected')) {
                    selectedElements.push(i);
                    newValues[i] = newValues[i].substring(0, newValue.indexOf(':selected'));
                }
                if (newValue && newValue.endsWith(':disabled')) {
                    disabledElements.push(i);
                    newValues[i] = newValues[i].substring(0, newValue.indexOf(':disabled'));
                }
                var newKey = String(newKeys[i]);
                if (newKey && typeof newKey === "string" && newKey.endsWith(':selected')) {
                    newKeys[i] = newKeys[i].substring(0, newKey.indexOf(':selected'));
                }
                if (newKey && typeof newKey == "string" && newKey.endsWith(':disabled')) {
                    newKeys[i] = newKeys[i].substring(0, newKey.indexOf(':disabled'));
                }
            }
            if (_self.getFilterElement()) {
                console.log('Updating values in filter array');
            }
            // FIXME
            // http://stackoverflow.com/questions/6364748/change-the-options-array-of-a-select-list
            var parameterElement = _self.getParameterElement();
            if (parameterElement.tagName === 'SELECT') { // handle SELECT's
                while (parameterElement.options.length > 0) {
                    parameterElement.remove(parameterElement.options.length - 1);
                }
                for (i = 0; i < newValues.length; i++) {
                    var opt = document.createElement('option');
                    var value = newKeys[i];
                    var entry = newValues[i];
                    if (!entry instanceof String) {
                        opt.text = JSON.stringify(entry);
                        opt.value = JSON.stringify(value); //JSON.stringify(entry);
                    } else {
                        opt.text = entry;
                        opt.value = value;
                    }
                    if (selectedElements.indexOf(i) >= 0) {
                        opt.setAttribute('selected', 'selected');
                    }
                    if (disabledElements.indexOf(i) >= 0) {
                        opt.setAttribute('disabled', 'disabled');
                    }
                    parameterElement.add(opt, null);
                }
                if (parameterElement.getAttribute('multiple') === 'multiple') {
                    parameterElement.setAttribute('size', (newValues.length > 10 ? 10 : newValues.length) + 'px');
                }
                // Update the values for the filtering
                var originalArray = [];
                for (i = 0; i < _self.getParameterElement().options.length; ++i) {
                    originalArray.push(_self.getParameterElement().options[i]);
                }
                if (_self.getFilterElement()) {
                    _self.getFilterElement().setOriginalArray(originalArray);
                }
            } else if (parameterElement.tagName === 'DIV') {
                if (parameterElement.children.length > 0 && parameterElement.children[0].tagName === 'TABLE') {
                    var table = parameterElement.children[0];
                    var tbody = table.children[0];
                    if (tbody) {
                        jQuery(tbody).empty();
                    } else {
                       tbody = document.createElement('tbody');
                       table.appendChild(tbody);
                    }
                    var originalArray = [];
                    // Check whether it is a radio or checkbox element
                    if (parameterElement.className === 'dynamic_checkbox') {
                        for (i = 0; i < newValues.length; i++) {
                            var entry = newValues[i];
                            var key = newKeys[i];
                            // <TR>
                            var tr = document.createElement('tr');
                            var idValue = 'ecp_' + _self.getRandomName() + '_' + i;
                            idValue = idValue.replace(' ', '_');
                            tr.setAttribute('id', idValue);
                            tr.setAttribute('style', 'white-space:nowrap');
                            // <TD>
                            var td = document.createElement('td');
                            // <INPUT>
                            var input = document.createElement('input');
                            // <LABEL>
                            var label = document.createElement('label');
                            if (selectedElements.indexOf(i) >= 0) {
                                input.setAttribute('checked', 'checked');
                            }
                            if (disabledElements.indexOf(i) >= 0) {
                                input.setAttribute('disabled', 'disabled');
                            }
                            if (!entry instanceof String) {
                                input.setAttribute('json', key);
                                input.setAttribute('name', 'value');
                                input.setAttribute("value", key);
                                input.setAttribute("class", " ");
                                input.setAttribute("type", "checkbox");
                                input.setAttribute("title", JSON.stringify(entry));
                                input.setAttribute("alt", JSON.stringify(entry));
                                label.className = "attach-previous";
                                label.innerHTML = JSON.stringify(entry);
                            } else {
                                input.setAttribute('json', key);
                                input.setAttribute('name', 'value');
                                input.setAttribute("value", key);
                                input.setAttribute("class", " ");
                                input.setAttribute("type", "checkbox");
                                input.setAttribute("title", entry);
                                input.setAttribute("alt", entry);
                                label.className = "attach-previous";
                                label.innerHTML = entry;
                            }
                            originalArray.push(input);
                            // Put everything together
                            td.appendChild(input);
                            td.appendChild(label);
                            tr.appendChild(td);
                            tbody.appendChild(tr);
                        }
                        // Update the values for the filtering
                        if (_self.getFilterElement()) {
                            _self.getFilterElement().setOriginalArray(originalArray);
                        }
                    } else { // radio
                         for (i = 0; i < newValues.length; i++) {
                            var entry = newValues[i];
                            var key = newKeys[i];
                            // <TR>
                            var tr = document.createElement('tr');
                            var idValue = 'ecp_' + _self.getRandomName() + '_' + i;
                            idValue = idValue.replace(' ', '_');
                            //tr.setAttribute('id', idValue); // will use the ID for the hidden value element
                            tr.setAttribute('style', 'white-space:nowrap');
                            // <TD>
                            var td = document.createElement('td');
                            // <INPUT>
                            var input = document.createElement('input');
                            // <LABEL>
                            var label = document.createElement('label');
                            // <HIDDEN>
                            var hiddenValue = document.createElement('input');
                            if (selectedElements.indexOf(i) >= 0) {
                                input.setAttribute('checked', 'checked');
                                hiddenValue.setAttribute('name', 'value');
                            } else {
                                hiddenValue.setAttribute('name', '');
                            }
                            if (disabledElements.indexOf(i) >= 0) {
                                input.setAttribute('disabled', 'disabled');
                            }
                            if (!entry instanceof String) {
                                input.setAttribute('json', key);
                                input.setAttribute('name', _self.getParameterName());
                                input.setAttribute("value", key);
                                input.setAttribute("class", " ");
                                input.setAttribute("type", "radio");
                                input.setAttribute('alt', JSON.stringify(entry));
                                input.setAttribute('onchange', 'UnoChoice.fakeSelectRadioButton("'+_self.getParameterName()+'", "'+idValue+'")');
                                input.setAttribute('otherId', idValue);
                                label.className = "attach-previous";
                                label.innerHTML = JSON.stringify(entry);
                            } else {
                                input.setAttribute('json', key);
                                input.setAttribute('name', _self.getParameterName());
                                input.setAttribute("value", key);
                                input.setAttribute("class", " ");
                                input.setAttribute("type", "radio");
                                input.setAttribute('alt', entry);
                                input.setAttribute('onchange', 'UnoChoice.fakeSelectRadioButton("'+_self.getParameterName()+'", "'+idValue+'")');
                                input.setAttribute('otherId', idValue);
                                label.className = "attach-previous";
                                label.innerHTML = entry;
                            }
                            hiddenValue.setAttribute('json', key);
                            hiddenValue.setAttribute("value", key);
                            hiddenValue.setAttribute("class", _self.getParameterName());
                            hiddenValue.setAttribute("type", "hidden");
                            if (!entry instanceof String) {
                                hiddenValue.setAttribute('title', JSON.stringify(entry));
                            } else {
                                hiddenValue.setAttribute('title', entry);
                            }
                            hiddenValue.setAttribute('id', idValue);
                            originalArray.push(input);
                            // Put everything together
                            td.appendChild(input);
                            td.appendChild(label);
                            td.appendChild(hiddenValue);
                            tr.appendChild(td);
                            tbody.appendChild(tr);
                            var endTr = document.createElement('tr');
                            endTr.setAttribute('style', 'display: none');
                            endTr.setAttribute('class', 'radio-block-end');
                            tbody.appendChild(endTr);
                        }
                        // Update the values for the filtering
                        if (_self.getFilterElement()) {
                            _self.getFilterElement().setOriginalArray(originalArray);
                        }
                    } // if (oldSel.className === 'dynamic_checkbox')
                    /*
                     * This height is equivalent to setting the number of rows displayed in a select/multiple
                     */
                    parameterElement.style.height = newValues.length > 10 ? '230px' : 'auto';
                } // if (oldSel.children.length > 0 && oldSel.children[0].tagName === 'TABLE')
            } // if (oldSel.tagName === 'SELECT') { // else if (oldSel.tagName === 'DIV') {
        });
        // propagate change
        // console.log('Propagating change event from ' + this.getParameterName());
        // var e = jQuery.Event('change', {parameterName: this.getParameterName()});
        // jQuery(this.getParameterElement()).trigger(e);
        if (!avoidRecursion) {
            if (cascadeParameters && cascadeParameters.length > 0) {
                for (var i = 0; i < cascadeParameters.length; i++) {
                    var other = cascadeParameters[i];
                    if (this.referencesMe(other)) {
                        console.log('Updating ' + other.getParameterName() + ' from ' + this.getParameterName());
                        other.update(true);
                    }
                }
            }
        } else {
            console.log('Avoiding infinite loop due to recursion!');
        }
    }
    /**
     * Returns <code>true</code> iff the given parameter is not null, and one of its
     * reference parameters is the same parameter as <code>this</code>. In other words,
     * it returns whether or not the given parameter references this parameter.
     *
     * @since 0.22
     * @param cascadeParameter a given parameter
     * @return <code>bool</code> <code>true</code> iff the given parameter references this parameter
     */
    CascadeParameter.prototype.referencesMe = function(cascadeParameter) {
        if (!cascadeParameter ||
            !cascadeParameter.getReferencedParameters() ||
            cascadeParameter.getReferencedParameters().length === 0)
            return false;
        for (var i = 0; i < cascadeParameter.getReferencedParameters().length; i++) {
            var referencedParameter = cascadeParameter.getReferencedParameters()[i];
            if (referencedParameter.getParameterName() === this.getParameterName())
                return true;
        }
        return false;
    }
    // --- Referenced Parameter
    /**
     * <p>A parameter that is referenced by other parameters. Stores a list of cascade parameters, that reference this
     * parameter.</p>
     *
     * <p>Whenever this parameter changes, it will notify each cascade parameter.</p>
     *
     * @param paramName parameter name
     * @param paramElement parameter HTML element
     * @param cascadeParameter CascadeParameter
     */
    /* public */ function ReferencedParameter(paramName, paramElement, cascadeParameter) {
        this.paramName = paramName;
        this.paramElement = paramElement;
        this.cascadeParameter = cascadeParameter;
        // Add event listener
        var _self = this;
        jQuery(this.paramElement).change(function (e) {
            if (e.parameterName === _self.paramName) {
                console.log('Skipping self reference to avoid infinite loop!');
                e.stopImmediatePropagation();
            } else {
                console.log('Cascading changes from parameter ' + _self.paramName + '...');
                //_self.cascadeParameter.loading(true);
                jQuery(".behavior-loading").show();
                // start updating in separate async function so browser will be able to repaint and show 'loading' animation , see JENKINS-34487
                setTimeout(function () {
                   _self.cascadeParameter.update();
                   jQuery(".behavior-loading").hide();
                }, 0);
            }
        });
        cascadeParameter.getReferencedParameters().push(this);
    }
    ReferencedParameter.prototype.getParameterName = function() {
        return this.paramName;
    }
    ReferencedParameter.prototype.getParameterElement = function() {
        return this.paramElement;
    }
    ReferencedParameter.prototype.getCascadeParameter = function() {
        return this.cascadeParameter;
    }
    // --- Dynamic Reference Parameter
    /**
     * A parameter that is used only as a render mechanism for other referenced parameters.
     *
     * @param paramName parameter name
     * @param paramElement parameter HTML element
     * @param proxy Stapler proxy object that references the CascadeChoiceParameter
     */
    /* public */ function DynamicReferenceParameter(paramName, paramElement, proxy) {
        this.paramName = paramName;
        this.paramElement = paramElement;
        this.proxy = proxy;
        this.referencedParameters = [];
    }
    /**
     * Extend the cascade parameter.
     */
    DynamicReferenceParameter.prototype = new CascadeParameter();
    /**
     * <p>Updates the DynamicReferenceParameter object. Debug information goes into the browser console.</p>
     *
     * <p>Once this method gets called, it will call the Java code (using Stapler proxy),
     * that is responsible for updating the referenced parameter values. The Java method receives the value of
     * other referenced parameters.</p>
     *
     * <p>Then, we call the Java code again, now to decide the next values to be displayed. From here, the
     * flow gets split into several branches, one for each HTML element type supported (SELECT, INPUT, UL, etc).
     * Each HTML element gets rendered accordingly and events are triggered.</p>
     *
     * <p>In the last part of the method, before updating other elements, it checks for recursive calls. If
     * this parameter references itself, we need to avoid updating it forever.</p>
     *
     * @param avoidRecursion boolean flag to decide whether we want to permit self-reference parameters or not
     */
    DynamicReferenceParameter.prototype.update = function(avoidRecursion) {
        var parametersString = this.getReferencedParametersAsText(); // gets the array parameters, joined by , (e.g. a,b,c,d)
        console.log('Values retrieved from Referenced Parameters: ' + parametersString);
        // Update the Map of parameters
        this.proxy.doUpdate(parametersString);
        var parameterElement = this.getParameterElement();
        // Here depending on the HTML element we might need to call a method to return a Map of elements,
        // or maybe call a string to put as value in a INPUT.
        if (parameterElement.tagName === 'OL') { // handle OL's
            console.log('Calling Java server code to update HTML elements...');
            this.proxy.getChoicesForUI(function (t) {
                jQuery(parameterElement).empty(); // remove all children elements
                var choices = t.responseText;
                console.log('Values returned from server: ' + choices);
                var data = JSON.parse(choices);
                var newValues = data[0];
                // var newKeys = data[1];
                for (i = 0; i < newValues.length; ++i) {
                    var li = document.createElement('li');
                    li.innerHTML = newValues[i];
                    parameterElement.appendChild(li); // append new elements
                }
            });
        } else if (parameterElement.tagName === 'UL') { // handle OL's
            jQuery(parameterElement).empty(); // remove all children elements
            console.log('Calling Java server code to update HTML elements...');
            this.proxy.getChoicesForUI(function (t) {
                var choices = t.responseText;
                console.log('Values returned from server: ' + choices);
                var data = JSON.parse(choices);
                var newValues = data[0];
                // var newKeys = data[1];
                for (i = 0; i < newValues.length; ++i) {
                    var li = document.createElement('li');
                    li.innerHTML = newValues[i];
                    parameterElement.appendChild(li); // append new elements
                }
            });
        } else if (parameterElement.id.indexOf('inputElement_') > -1) { // handle input text boxes
            this.proxy.getChoicesAsStringForUI(function (t) {
                parameterElement.value = t.responseText;
            });
        } else if (parameterElement.id.indexOf('formattedHtml_') > -1) { // handle formatted HTML
            this.proxy.getChoicesAsStringForUI(function (t) {
                var options = t.responseText;
                parameterElement.innerHTML = JSON.parse(options);
            });
        }
        // propagate change
        // console.log('Propagating change event from ' + this.getParameterName());
        // var e = jQuery.Event('change', {parameterName: this.getParameterName()});
        // jQuery(this.getParameterElement()).trigger(e);
        if (!avoidRecursion) {
            if (cascadeParameters && cascadeParameters.length > 0) {
                for (var i = 0; i < cascadeParameters.length; i++) {
                    var other = cascadeParameters[i];
                    if (this.referencesMe(other)) {
                        console.log('Updating ' + other.getParameterName() + ' from ' + this.getParameterName());
                        other.update(true);
                    }
                }
            }
        } else {
            console.log('Avoiding infinite loop due to recursion!');
        }
    }
    // --- Filter Element
    /**
     * An element that acts as filter for other elements.
     *
     * @param paramElement parameter HTML element being filtered
     * @param filterElement HTML element where the user enter the filter
     * @param filterLength filter length
     */
    /* public */ function FilterElement(paramElement, filterElement, filterLength) {
        this.paramElement = paramElement;
        this.filterElement = filterElement;
        this.filterLength = filterLength;
        this.originalArray = [];
        // push existing values into originalArray array
        if (this.paramElement.tagName === 'SELECT') { // handle SELECTS
            var options = jQuery(paramElement).children().toArray();
            for (var i = 0; i < options.length; ++i) {
                this.originalArray.push(options[i]);
            }
        } else if (paramElement.tagName === 'DIV') { // handle CHECKBOXES
            if (jQuery(paramElement).children().length > 0 && paramElement.children[0].tagName === 'TABLE') {
                var table = paramElement.children[0];
                var tbody = table.children[0];
                if (paramElement.className === 'dynamic_checkbox') {
                    var trs = jQuery(tbody).find('tr');
                    for (var i = 0; i < trs.length ; ++i) {
                        var tds = jQuery(trs[i]).find('td');
                        var inputs = jQuery(tds[0]).find('input');
                        var input = inputs[0];
                        this.originalArray.push(input);
                    }
                } else {
                    var trs = jQuery(tbody).find('tr');
                    for (var i = 0; i < trs.length ; ++i) {
                        var tds = jQuery(trs[i]).find('td');
                        var inputs = jQuery(tds[0]).find('input');
                        var input = inputs[0];
                        this.originalArray.push(input);
                    }
                }
            }
        }
        this.initEventHandler();
    }
    /**
     * Gets the parameter HTML element.
     *
     * @return HTML element
     */
    FilterElement.prototype.getParameterElement = function() {
        return this.paramElement;
    }
    /**
     * Gets the filter element.
     *
     * @return HTML element
     */
    FilterElement.prototype.getFilterElement = function() {
        return this.filterElement;
    }
    /**
     * Gets an array with the original options of the filtered element. Useful for recreating the initial setting.
     *
     * @return <code>Array</code> with HTML elements
     */
    FilterElement.prototype.getOriginalArray = function() {
        return this.originalArray;
    }
    /**
     * Get the filter length.
     * @return filter length
     */
    FilterElement.prototype.getFilterLength = function() {
        return this.filterLength;
    }
    /**
     * Sets the array with the original options of the filtered element. Once the array has been
     * set, it empties the value of the filter input box, thus allowing the user to type in again.
     *
     * @param originalArray
     */
    FilterElement.prototype.setOriginalArray = function(originalArray) {
        this.originalArray = originalArray;
        this.clearFilterElement();
    }
    /**
     * Clears the filter input box.
     *
     * @since 0.23
     */
    FilterElement.prototype.clearFilterElement = function() {
        this.getFilterElement().value = '';
    }
    /**
     * Initiates an event listener for Key Up events. Depending on the element type it will interpret the filter, and
     * the filtered element, to update its values.
     */
    FilterElement.prototype.initEventHandler = function() {
        var _self = this;
        jQuery(_self.filterElement).keyup(function(e) {
            //var filterElement = e.target;
            var filterElement = _self.getFilterElement();
            var filteredElement = _self.getParameterElement();
            var text = filterElement.value.toLowerCase();
            if (text.length !== 0 && text.length < _self.getFilterLength()) {
                //console.log("Filter pattern too short: [" + text.length + " < " + _self.getFilterLength() + "]");
                return;
            }
            var options = _self.originalArray;
            var newOptions = Array();
            for (var i = 0; i < options.length; i++) {
                if (options[i].tagName === 'INPUT') {
                    if (options[i].getAttribute('alt') && options[i].getAttribute('alt') !== options[i].value) {
                        if (options[i].getAttribute('alt').toLowerCase().match(text)) {
                            newOptions.push(options[i]);
                        }
                    } else {
                        if (options[i].value.toLowerCase().match(text)) {
                            newOptions.push(options[i]);
                        }
                    }
                } else {
                    if (options[i].innerHTML.toLowerCase().match(text)) {
                        newOptions.push(options[i]);
                    }
                }
            }
            var tagName = filteredElement.tagName;
            if (tagName === 'SELECT') { // handle SELECT's
               jQuery(filteredElement).children().remove();
               for (var i = 0; i < newOptions.length ; ++i) {
                   var opt = document.createElement('option');
                   opt.value = newOptions[i].value;
                   opt.innerHTML = newOptions[i].innerHTML;
                   jQuery(filteredElement).append(opt);
               }
            } else if (tagName === 'DIV') { // handle CHECKBOXES, RADIOBOXES and other elements (Jenkins renders them as tables)
               if (jQuery(filteredElement).children().length > 0 && jQuery(filteredElement).children()[0].tagName === 'TABLE') {
                    var table = filteredElement.children[0];
                    var tbody = table.children[0];
                    var trs = jQuery(tbody).find('tr');
                    jQuery(tbody).empty();
                    if (filteredElement.className === 'dynamic_checkbox') {
                        for (var i = 0; i < newOptions.length; i++) {
                            var entry = newOptions[i];
                            // TR
                            var tr = document.createElement('tr');
                            var idValue = 'ecp_' + e.target.randomName + '_' + i;
                            idValue = idValue.replace(' ', '_');
                            tr.setAttribute('id', idValue);
                            tr.setAttribute('style', 'white-space:nowrap');
                            // TD
                            var td = document.createElement('td');
                            // INPUT
                            var input = document.createElement('input');
                            // LABEL
                            var label = document.createElement('label');
                            if (!(entry instanceof String)) {
                                label.className = "attach-previous";
                                if (entry.tagName === 'INPUT') {
                                    input = entry;
                                    label.innerHTML = input.getAttribute('title');
                                    label.title = input.getAttribute('title');
                                } else {
                                    input.setAttribute('json', JSON.stringify(entry.value));
                                    input.setAttribute('name', 'value');
                                    input.setAttribute("value", JSON.stringify(entry.value));
                                    input.setAttribute("type", "radio");
                                    label.innerHTML = input;
                                }
                            } else {
                                input.setAttribute('json', entry);
                                input.setAttribute('name', 'value');
                                input.setAttribute("value", entry);
                                input.setAttribute("type", "checkbox");
                                label.className = "attach-previous";
                                label.title = entry.getAttribute('title');
                                label.innerHTML = entry.getAttribute('title');
                            }
                            // Put everything together
                            td.appendChild(input);
                            td.appendChild(label);
                            tr.appendChild(td);
                            tbody.appendChild(tr);
                        }
                    } else {
                        for (var i = 0; i < newOptions.length; i++) {
                            var entry = newOptions[i];
                            // TR
                            var tr = document.createElement('tr');
                            var idValue = '';
                            if (!(entry instanceof String)) {
                                if (entry.tagName === 'INPUT') {
                                    idValue = 'ecp_' + entry.getAttribute('name') + '_' + i;
                                }
                            } else {
                                idValue = 'ecp_' + entry + '_' + i;
                            }
                            idValue = idValue.replace(' ', '_');
                            tr.setAttribute('id', idValue);
                            tr.setAttribute('style', 'white-space:nowrap');
                            // TD
                            var td = document.createElement('td');
                            // INPUTs
                            var jsonInput = document.createElement('input'); // used to help in the selection
                            var input = document.createElement('input');
                            // LABEL
                            var label = document.createElement('label');
                            label.className = "attach-previous";
                            input = entry;
                            input.checked = false;
                            jsonInput.setAttribute('id', input.getAttribute('otherid'));
                            jsonInput.setAttribute('json', input.getAttribute('json'));
                            jsonInput.setAttribute('name', '');
                            jsonInput.setAttribute("value", input.getAttribute('value'));
                            jsonInput.setAttribute("class", input.getAttribute('name'));
                            jsonInput.setAttribute("type", "hidden");
                            jsonInput.setAttribute('title', input.getAttribute('alt'));
                            label.innerHTML = input.getAttribute('alt');
                            // Put everything together
                            td.appendChild(input);
                            td.appendChild(label);
                            td.appendChild(jsonInput);
                            tr.appendChild(td);
                            tbody.appendChild(tr);
                        }
                    }
                }
            }
            // Propagate the changes made by the filter
            console.log('Propagating change event after filtering');
            var e = jQuery.Event('change', {parameterName: 'Filter Element Event'});
            jQuery(filteredElement).trigger(e);
        });
    }
    // HTML utility methods
    /**
     * <p>Fake selects a radio button.</p>
     *
     * <p>In Jenkins, parameters in general have two main HTML elements. One which name is name with the value as the
     * parameter name. And the other which name is value and with the value as the parameter value. For example:</p>
     *
     * <code>
     * &lt;div name='name' value='parameter1'&gt;
     * &lt;div name='value' value='Sao Paulo'&gt;
     * </code>
     *
     * <p>This code ensures that only one radio button, in a radio group, contains the name value. Avoiding several
     * values to be submitted.</p>
     *
     * @param clazzName HTML element class name
     * @param id HTML element ID
     *
     * @see issue #21 in GitHub - github.com/biouno/uno-choice-plugin/issues
     */
     /* public */ function fakeSelectRadioButton(clazzName, id) {
        var element = jQuery('#'+id).get(0);
        // deselect all radios with the class=clazzName
        var radios = jQuery('input[class="'+clazzName+'"]');
        radios.each(function(index) {
            jQuery(this).attr('name', '');
        });
        // select the radio with the id=id
        var parent = element.parentNode;
        var children = parent.childNodes;
        for (var i = 0; i < children.length; i++) {
            var child = children[i];
            if (child.className === clazzName) {
                child.name = 'value';
            }
        }
    }
    /**
     * <p>Gets the value of a HTML element to use it as value in a parameter in Jenkins.</p>
     *
     * <p>For a HTML element which name is 'value', we use the {@link #getElementValue()} method to retrieve it.</p>
     *
     * <p>For a DIV, we look for children elements with the name equal to 'value'.</p>
     *
     * <p>For a input with type equal file, we look for files to use as value.</p>
     *
     * <p>When there are multiple elements as return value, we append all the values to an Array and return its
     * value as string (i.e. toString()).</p>
     *
     * @param htmlParameter HTML element
     * @return <code>String</code> the value of the HTML element used as parameter value in Jenkins, as a string
     */
     /* public */ function getParameterValue(htmlParameter) {
        var e = jQuery(htmlParameter);
        var value = '';
        if (e.attr('name') === 'value') {
            value = getElementValue(htmlParameter);
        }  else if (e.prop('tagName') === 'DIV') {
            var subElements = e.find('[name="value"]');
            if (subElements) {
                var valueBuffer = Array();
                subElements.each(function() {
                    var tempValue = getElementValue(jQuery(this));
                    if (tempValue)
                        valueBuffer.push(tempValue);
                });
                value = valueBuffer.toString();
            }
        } else if (e.attr('type') === 'file') {
            var filesList = e.get(0).files;
            if (filesList && filesList.length > 0) {
                var firstFile = filesList[0]; // ignoring other files... but we could use it...
                value = firstFile.name;
            }
        }
        return value;
    }
    /**
     * Gets the value of a HTML element as string. If the returned value is an Array it gets serialized first.
     * Correctly handles SELECT, CHECKBOX, RADIO, and other types.
     *
     * @param htmlParameter HTML element
     * @return <code>String</code> the returned value as string. Empty by default.
     */
    function getElementValue(htmlParameter) {
        var value = '';
        var e = jQuery(htmlParameter);
        if (e.prop('tagName') === 'SELECT') {
            value = getSelectValues(e);
        } else if (e.attr('type') === 'checkbox' || e.attr('type') === 'radio') {
            value = e.prop('checked') ? e.val(): '';
        } else {
            value = e.val();
        }
        if (value instanceof Array)
            value = value.toString()
        return value;
    }
    /**
     * Gets an array of the selected option values in a HTML select element.
     *
     * @param select HTML DOM select element
     * @return <code>Array</code>
     *
     * @see http://stackoverflow.com/questions/5866169/getting-all-selected-values-of-a-multiple-select-box-when-clicking-on-a-button-u
     */
    function getSelectValues(select) {
        var result = [];
        var options = select && select.children('option:selected');
        for (var i = 0; options !== undefined && i < options.length; i++) {
            var option = options[i];
            result.push(option.value || option.text);
        }
        return result;
    }
    // Hacks in Jenkins core
    /**
     * <p>This function is the same as makeStaplerProxy available in Jenkins core, but executes calls
     * <strong>synchronously</strong>. Since many parameters must be filled only after other parameters have been
     * updated, calling Jenkins methods asynchronously causes several unpredictable errors.</p>
     */
    /* public */ function makeStaplerProxy2(url, crumb, methods) {
        if (url.substring(url.length - 1) !== '/') url+='/';
        var proxy = {};
        var stringify;
        if (Object.toJSON) // needs to use Prototype.js if it's present. See commit comment for discussion
            stringify = Object.toJSON;  // from prototype
        else if (typeof(JSON)=="object" && JSON.stringify)
            stringify = JSON.stringify; // standard
        var genMethod = function(methodName) {
            proxy[methodName] = function() {
                var args = arguments;
                // the final argument can be a callback that receives the return value
                var callback = (function(){
                    if (args.length === 0) return null;
                    var tail = args[args.length-1];
                    return (typeof(tail)=='function') ? tail : null;
                })();
                // 'arguments' is not an array so we convert it into an array
                var a = [];
                for (var i=0; i<args.length-(callback!=null?1:0); i++)
                    a.push(args[i]);
                if(window.jQuery === window.$) { //Is jQuery the active framework?
                    $.ajax({
                        type: "POST",
                        url: url+methodName,
                        data: stringify(a),
                        contentType: 'application/x-stapler-method-invocation;charset=UTF-8',
                        headers: {'Crumb':crumb},
                        dataType: "json",
                        async: "false", // Here's the juice
                        success: function(data, textStatus, jqXHR) {
                            if (callback!=null) {
                                var t = {};
                                t.responseObject = function() {
                                    return data;
                                };
                                callback(t);
                            }
                        }
                    });
                } else { //Assume prototype should work
                    new Ajax.Request(url+methodName, {
                        method: 'post',
                        requestHeaders: {'Content-type':'application/x-stapler-method-invocation;charset=UTF-8','Crumb':crumb},
                        postBody: stringify(a),
                        asynchronous: false, // and here
                        onSuccess: function(t) {
                            if (callback!=null) {
                                t.responseObject = function() {
                                    return eval('('+this.responseText+')');
                                };
                                callback(t);
                            }
                        }
                    });
                }
            }
        };
        for(var mi = 0; mi < methods.length; mi++) {
            genMethod(methods[mi]);
        }
        return proxy;
    }
    // Deciding on what is exported and returning instance
    instance.fakeSelectRadioButton = fakeSelectRadioButton;
    instance.getParameterValue = getParameterValue;
    instance.CascadeParameter = CascadeParameter;
    instance.DynamicReferenceParameter = DynamicReferenceParameter;
    instance.ReferencedParameter = ReferencedParameter;
    instance.FilterElement = FilterElement;
    instance.makeStaplerProxy2 = makeStaplerProxy2;
    instance.cascadeParameters = cascadeParameters;
    return instance;
})(jQuery);<|MERGE_RESOLUTION|>--- conflicted
+++ resolved
@@ -158,16 +158,10 @@
             var data = JSON.parse(choices);
             var newValues = data[0];
             var newKeys = data[1];
-<<<<<<< HEAD
-            var selectedElements = new Array();
-            var disabledElements = new Array();
+            var selectedElements = [];
+            var disabledElements = [];
             // filter selected and disabled elements and create a matrix for selection and disabled
             // some elements may have key or values with the suffixes :selected and :disabled
-=======
-            var selectedElements = [];
-            // filter selected elements and create a matrix for selection
-            // some elements may have key or values with the suffix :selected
->>>>>>> e7b2b7d3
             // we want to remove these suffixes
             for (var i = 0; i < newValues.length; i++) {
                 var newValue = String(newValues[i]);
